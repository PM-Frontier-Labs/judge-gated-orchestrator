--- conflicted
+++ resolved
@@ -159,17 +159,6 @@
         
         # Validate gates
         if "gates" in phase:
-<<<<<<< HEAD
-            gates = phase["gates"]
-            if not isinstance(gates, dict):
-                errors.append(f"{phase_prefix}.gates must be a dict")
-            else:
-                # Define valid gate names
-                valid_gates = {"tests", "lint", "integrity", "docs", "drift", "llm_review"}
-                unknown_gates = set(gates.keys()) - valid_gates
-                if unknown_gates:
-                    errors.append(f"{phase_prefix}.gates contains unknown gates: {', '.join(sorted(unknown_gates))}")
-=======
             errors.extend(_validate_gates(phase["gates"], phase_prefix))
         
         # Validate drift_rules
@@ -178,7 +167,6 @@
     
     return errors
 
->>>>>>> 9e764799
 
 def _validate_scope(scope: Dict[str, Any], prefix: str) -> List[str]:
     """Validate phase scope configuration."""
@@ -310,28 +298,6 @@
     
     return errors
 
-<<<<<<< HEAD
-                # Validate integrity gate
-                if "integrity" in gates:
-                    integrity_gate = gates["integrity"]
-                    if not isinstance(integrity_gate, dict):
-                        errors.append(f"{phase_prefix}.gates.integrity must be a dict")
-                    elif "must_pass" in integrity_gate and not isinstance(integrity_gate["must_pass"], bool):
-                        errors.append(f"{phase_prefix}.gates.integrity.must_pass must be a boolean")
-
-                # Validate docs gate
-                if "docs" in gates:
-                    docs_gate = gates["docs"]
-                    if not isinstance(docs_gate, dict):
-                        errors.append(f"{phase_prefix}.gates.docs must be a dict")
-                    else:
-                        if "must_update" in docs_gate:
-                            if not isinstance(docs_gate["must_update"], list):
-                                errors.append(f"{phase_prefix}.gates.docs.must_update must be a list")
-                            elif not all(isinstance(x, str) for x in docs_gate["must_update"]):
-                                errors.append(f"{phase_prefix}.gates.docs.must_update must contain only strings")
-=======
->>>>>>> 9e764799
 
 def _validate_drift_rules(drift_rules: Dict[str, Any], prefix: str) -> List[str]:
     """Validate drift rules configuration."""
