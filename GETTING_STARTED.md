# Getting Started Guide

**Audience:** Human developers setting up and using the gated phase protocol

**Goal:** Get you from zero to running autonomous multi-phase development in 30 minutes

---

## Quick Start (5 Minutes)

### 1. Install

```bash
git clone https://github.com/PM-Frontier-Labs/judge-gated-orchestrator.git
cd judge-gated-orchestrator
pip install -r requirements.txt

# Optional: Install LLM features for enhanced code review
pip install -r requirements-llm.txt
```

**Requirements:**
- Python 3.8+
- Git
- Your preferred AI coding assistant (Claude Code, Cursor, Windsurf, etc.)

**Optional:**
- Anthropic API key (for LLM code review features)

### 2. Try the Demo

```bash
# See current status
./orient.sh

# Try review flow with existing phases
./tools/phasectl.py review P02-impl-feature
```

**What you'll see:**
- Diff summary showing in-scope vs out-of-scope changes
- Test execution
- Judge verdict (approval or critique)

This demo runs on the example phases included in `.repo/plan.yaml`.

### 3. Understand the Structure

```bash
# View the roadmap
cat .repo/plan.yaml

# Read a phase brief
cat .repo/briefs/P01-scaffold.md

# Check critique status
ls .repo/critiques/
```

**Key insight:** Everything is files. No hidden state, no databases, just files in `.repo/`.

---

## Setting Up Your Own Project

### Step 1: Initialize Your Repo

**Option A - New project:**
```bash
mkdir my-project
cd my-project
git init
pip install -r /path/to/judge-gated-orchestrator/requirements.txt
```

**Option B - Existing project:**
```bash
cd my-existing-project
pip install -r /path/to/judge-gated-orchestrator/requirements.txt
```

Copy protocol files:
```bash
# Copy tools
cp -r /path/to/judge-gated-orchestrator/tools ./

# Copy orientation script
cp /path/to/judge-gated-orchestrator/orient.sh ./

# Create .repo structure
mkdir -p .repo/briefs .repo/critiques .repo/traces
```

### Step 2: Create Your .gitignore

```bash
cat >> .gitignore <<EOF
# Protocol traces (don't commit test output)
.repo/traces/

# Python
__pycache__/
*.pyc
.pytest_cache/

# Environment
.env
venv/
EOF
```

### Step 3: Copy Protocol Manifest

```bash
cp /path/to/judge-gated-orchestrator/.repo/protocol_manifest.json .repo/
```

This file contains SHA256 hashes that prevent autonomous agents from modifying judge logic.

---

## Planning Your Roadmap

**Key insight:** Planning is collaborative. You work WITH Claude/your AI assistant to break your project into phases.

### Step 1: Understand What Makes a Good Phase

**Good phases are:**
- ✅ 1-3 days of work
- ✅ Single feature or module
- ✅ Clear, testable deliverable
- ✅ Independent from other phases

**Bad phases are:**
- ❌ "Implement entire backend" (too broad)
- ❌ "Fix typo" (too narrow)
- ❌ "Refactor everything" (unclear scope)

### Step 2: Start a Planning Conversation

Kick off planning with your AI assistant using this prompt:

```
Help me create a .repo/plan.yaml for my project.

My project is: [describe your project]

I want to: [describe your goal]

Let's break this into phases with clear scope and quality gates.
```

**What happens:**
1. The AI proposes phases based on your goal
2. You iterate together
3. The AI generates `plan.yaml`
4. The AI writes phase briefs

**Example conversation:**

> **You:** "Help me plan. I'm building a REST API for a todo app. I want authentication, CRUD endpoints, and tests."

> **AI:** "I'll help break this into phases. Based on best practices, I suggest:
> - P01: Scaffold (project structure, dependencies)
> - P02: Authentication (JWT middleware, login endpoint)
> - P03: Todo CRUD (create, read, update, delete endpoints)
> - P04: Integration tests (end-to-end test suite)
>
> Each phase is 1-2 days. Should I generate the plan.yaml?"

> **You:** "Yes, and make sure tests are required for each phase."

> **AI:** [Generates plan.yaml with tests gate enabled for all phases]

### Step 3: Review Generated Files

AI will create:
- `.repo/plan.yaml` - Roadmap with phases, scopes, gates
- `.repo/briefs/P01-*.md` - Detailed instructions for phase 1
- `.repo/briefs/P02-*.md` - Instructions for phase 2
- etc.

**Review checklist:**
- [ ] Phases are properly scoped (1-3 days each)
- [ ] Scope patterns are specific enough
- [ ] Gates make sense for each phase
- [ ] Briefs have clear objectives and steps

### Step 4: Initialize Phase 1

Create `.repo/briefs/CURRENT.json`:

```json
{
  "phase_id": "P01-scaffold",
  "brief_path": ".repo/briefs/P01-scaffold.md",
  "status": "active",
  "started_at": 1760223767.0
}
```

Or use this shortcut:
```bash
echo '{
  "phase_id": "P01-scaffold",
  "brief_path": ".repo/briefs/P01-scaffold.md",
  "status": "active",
  "started_at": '$(date +%s.%N)'
}' > .repo/briefs/CURRENT.json
```

**You're now ready for autonomous execution!**

---

## Executing Phases with Claude

### Handoff to Autonomous Mode

Point your AI assistant at this prompt:

```
Read PROTOCOL.md and execute the current phase.

Start with: ./orient.sh
```

**What happens:**
1. AI reads PROTOCOL.md (execution manual)
2. AI runs `./orient.sh` to see current state
3. AI reads phase brief
4. AI implements changes within scope
5. AI submits for review
6. AI handles critiques and re-submits
7. AI advances to next phase when approved
8. Repeat

### What You Do During Execution

**Minimal supervision mode:**
- Check progress occasionally
- Review critiques if AI gets stuck
- Approve advancement to next phase (optional)

**Active collaboration mode:**
- Review each critique as it's generated
- Provide guidance on ambiguous decisions
- Adjust scope if needed

### Monitoring Progress

```bash
# Quick status check
./orient.sh

# See all critiques
ls .repo/critiques/

# Check current phase
cat .repo/briefs/CURRENT.json

# See latest test results
cat .repo/traces/last_tests.txt
```

---

## Common Workflows

### Workflow 1: Overnight Autonomous Execution

**Setup (5pm):**
```bash
# Verify current state
./orient.sh

# Give Claude the handoff prompt
# "Read PROTOCOL.md and execute all remaining phases. Work through critiques autonomously."
```

**Check-in (9am next day):**
```bash
./orient.sh
# See how many phases completed

ls .repo/critiques/
# Check for any stuck critiques
```

**Typical overnight progress:** 2-4 phases completed, all tests passing, docs updated.

---

### Workflow 2: Collaborative Phase-by-Phase

**For each phase:**

1. **Review the brief together:**
   ```bash
   cat .repo/briefs/<phase-id>.md
   ```
   Discuss scope, clarify ambiguities

2. **Let Claude implement:**
   ```
   "Implement this phase following PROTOCOL.md"
   ```

3. **Review together:**
   ```bash
   ./tools/phasectl.py review <phase-id>
   ```
   Check diff summary, read critique if any

4. **Advance when ready:**
   ```bash
   ./tools/phasectl.py next
   ```

**Typical pace:** 1-2 phases per hour

---

## Collective Intelligence Features

### Amendment System (bounded mutability)

Use amendments to make targeted runtime adjustments without editing governance files:

```bash
# Propose an amendment for the CURRENT phase
./tools/phasectl.py amend propose set_test_cmd "python -m pytest -q" "Fix test command"

# Budgets are enforced per phase; proposals beyond budget are rejected
# Runtime state lives here (AI-writable):
cat .repo/state/$(jq -r .phase_id < .repo/briefs/CURRENT.json).ctx.json

# Example default budgets:
# {
#   "amendments_budget": { "add_scope": 2, "set_test_cmd": 1, "note_baseline_shift": 1 }
# }
```

Notes:
- Budgets are enforced automatically; exceeding them returns an error.
- Prefer surgical amendments; split larger changes into phases.

### Pattern Learning (auto-proposals)

Successful amendments are learned as patterns and stored as JSON Lines:

```bash
# List stored patterns (highest confidence first)
./tools/phasectl.py patterns list

# Storage location (do not hand-edit):
cat .repo/collective_intelligence/patterns.jsonl
```

During review, matching patterns auto-propose amendments before tests run.

### Enhanced Briefs (hints + guardrails)

After advancing with `./tools/phasectl.py next`, the brief is displayed with:
- Hints learned from recent successful phases (micro-retrospectives)
- Guardrails based on current mode and budgets (EXPLORE vs LOCK)

### Governance ≠ Runtime split

- Governance (human-locked): `.repo/plan.yaml`
- Runtime state (AI-writable): `.repo/state/Pxx.ctx.json`
- Context fields include `baseline_sha`, `test_cmd`, `mode`, and amendment usage/budgets

Modes:
- EXPLORE: You may propose amendments within budget
- LOCK: Avoid amendments (except essential baseline shifts)

---

### Workflow 3: High-Stakes with LLM Review

Enable LLM review gate for critical phases:

```yaml
gates:
  llm_review: { enabled: true }
```

**Requires:**
```bash
export ANTHROPIC_API_KEY="sk-ant-..."
```

**What it does:**
- Claude reviews all changed files
- Checks for architecture issues, bugs, anti-patterns
- Blocks approval if issues found
- Adds ~$0.01-0.10 per review

**Use for:**
- Security-sensitive code
- Database migrations
- API contract changes
- Production deployments

---

## Collective Intelligence Features

### Amendment System (bounded mutability)

Use amendments to make targeted runtime adjustments without editing governance files:

```bash
# Propose an amendment for the CURRENT phase
./tools/phasectl.py amend propose set_test_cmd "python -m pytest -q" "Fix test command"

# Budgets are enforced per phase; proposals beyond budget are rejected
# Runtime state lives here (AI-writable):
cat .repo/state/$(jq -r .phase_id < .repo/briefs/CURRENT.json).ctx.json

# Example default budgets:
# {
#   "amendments_budget": { "add_scope": 2, "set_test_cmd": 1, "note_baseline_shift": 1 }
# }
```

Notes:
- Budgets are enforced automatically; exceeding them returns an error.
- Prefer surgical amendments; split larger changes into phases.

### Pattern Learning (auto-proposals)

Successful amendments are learned as patterns and stored as JSON Lines:

```bash
# List stored patterns (highest confidence first)
./tools/phasectl.py patterns list

# Storage location (do not hand-edit):
cat .repo/collective_intelligence/patterns.jsonl
```

During review, matching patterns auto-propose amendments before tests run.

### Enhanced Briefs (hints + guardrails)

After advancing with `./tools/phasectl.py next`, the brief is displayed with:
- Hints learned from recent successful phases (micro-retrospectives)
- Guardrails based on current mode and budgets (EXPLORE vs LOCK)

### Governance ≠ Runtime split

- Governance (human-locked): `.repo/plan.yaml`
- Runtime state (AI-writable): `.repo/state/Pxx.ctx.json`
- Context fields include `baseline_sha`, `test_cmd`, `mode`, and amendment usage/budgets

Modes:
- EXPLORE: You may propose amendments within budget
- LOCK: Avoid amendments (except essential baseline shifts)

---

## Troubleshooting

### Problem: AI Keeps Hitting Drift Errors

**Symptom:** Review fails with "Out-of-scope changes detected"

**Common causes:**
1. Scope patterns too narrow
2. AI misunderstanding scope boundaries
3. Legitimate need for broader scope

**Fix:**

**Option 1 - Clarify scope in brief:**
Edit `.repo/briefs/<phase-id>.md` and make scope crystal clear:
```markdown
## Scope 🎯
✅ YOU MAY TOUCH: src/auth/**, tests/auth/**
❌ DO NOT TOUCH: Everything else
🤔 IF YOU NEED DATABASE CHANGES: Stop and ask
```

**Option 2 - Expand scope in plan.yaml:**
```yaml
scope:
  include: ["src/auth/**", "tests/auth/**", "src/models/user.py"]
```

**Option 3 - Split into more phases:**
Create separate phases for related work.

---

### Problem: Tests Keep Failing

**Symptom:** Review blocked on "Tests failed with exit code 1"

**Debug:**
```bash
# Read full test output
cat .repo/traces/last_tests.txt

# Run tests manually
pytest tests/ -v

# Run specific failing test
pytest tests/test_auth.py::test_login -v
```

**Common issues:**
1. **Missing dependencies** - Check requirements.txt
2. **Wrong test scope** - Use `test_scope: "scope"` to run only relevant tests
3. **Flaky external tests** - Use `quarantine` to skip temporarily

**Quarantine example:**
```yaml
gates:
  tests:
    must_pass: true
    quarantine:
      - path: "tests/test_external_api.py::test_timeout"
        reason: "External API occasionally times out, unrelated to this phase"
```

---

### Problem: AI Lost Track (Context Window Exhausted)

**Symptom:** AI says "I don't remember where we are"

**Fix:**
```
Run: ./orient.sh

This will show you current phase, status, and next steps.
All state is in files - you can always recover.
```

**The protocol is context-window proof.** Everything needed is in `.repo/` files.

---

### Problem: Plan Validation Failed

**Symptom:** "Plan validation failed" with list of errors before review starts

**What this means:** plan.yaml has schema errors that must be fixed before execution

**Common validation errors:**

1. **Missing required fields:**
   ```
   Missing required field: plan.id
   ```
   Fix: Add `id: "my-project"` under `plan:` section

2. **Invalid gate configuration:**
   ```
   plan.phases[0].gates.tests.must_pass must be a boolean
   ```
   Fix: Change `must_pass: yes` to `must_pass: true`

3. **Duplicate phase IDs:**
   ```
   Duplicate phase ID: P01-scaffold
   ```
   Fix: Ensure each phase has a unique ID

4. **Invalid patterns:**
   ```
   plan.phases[0].scope.include cannot contain empty strings
   ```
   Fix: Remove empty strings from scope patterns

**How to fix:**
```bash
# Edit plan.yaml
nano .repo/plan.yaml

# Validate manually (optional - phasectl does this automatically)
python3 -c "from tools.lib.plan_validator import validate_plan_file; from pathlib import Path; errors = validate_plan_file(Path('.repo/plan.yaml')); print('Valid!' if not errors else '\n'.join(errors))"

# Try review again
./tools/phasectl.py review <phase-id>
```

**Prevention:** Use the schema and examples here when creating plan.yaml; ensure your assistant validates the file.

---

### Problem: Could Not Acquire Judge Lock

**Symptom:** "Could not acquire judge lock: Could not acquire lock on .repo/.judge.lock within 60s"

**What this means:** Another judge process is already running (CI job, concurrent agent, or crashed process)

**Common causes:**
1. **Concurrent CI jobs** - Multiple GitHub Actions running simultaneously
2. **Multi-agent scenario** - Two AI assistants trying to review at once
3. **Stale lock** - Previous judge process crashed without cleanup

**Fix:**

**Option 1 - Wait for other process:**
```bash
# Wait a minute and try again
sleep 60
./tools/phasectl.py review <phase-id>
```

**Option 2 - Check for running processes:**
```bash
# See if judge is running
ps aux | grep judge.py

# If hung process, kill it
kill <PID>

# Try review again
./tools/phasectl.py review <phase-id>
```

**Option 3 - Remove stale lock (last resort):**
```bash
# Only do this if you're CERTAIN no other judge is running
rm .repo/.judge.lock

# Try review again
./tools/phasectl.py review <phase-id>
```

**Prevention:**
- In CI: Use job concurrency limits
- With multiple agents: Coordinate who runs reviews
- File lock auto-expires stale locks after 60 seconds

---

### Problem: Need to Modify Protocol Files

**Symptom:** "Protocol file modified: tools/judge.py"

**Fix:**

**You can't modify protocol files during normal phases.** This is intentional (prevents AI from disabling gates).

**To make protocol changes:**

1. Complete current phase
2. Create protocol maintenance phase:
   ```yaml
   phases:
     - id: P00-protocol-maintenance
       description: "Update judge to add custom gate"
       scope:
         include: ["tools/**", ".repo/protocol_manifest.json"]
       gates:
         tests: { must_pass: true }
   ```
3. Make changes within that phase
4. Update hashes: `./tools/generate_manifest.py`
5. Complete maintenance phase
6. Resume normal phases

---

### Problem: Judge Itself Has a Bug

**If you find a bug in judge.py, phasectl.py, or lib/:**

1. Report it: https://github.com/PM-Frontier-Labs/judge-gated-orchestrator/issues
2. Fork and fix if urgent
3. Use protocol maintenance phase to apply fix
4. Regenerate manifest: `./tools/generate_manifest.py`

**The protocol encourages forking.** It's a spec, not a framework - rewrite it in Bash if you want!

---

## Advanced Configuration

### Custom Test/Lint Commands

```yaml
plan:
  test_command: "python -m pytest tests/ -v --tb=short"
  lint_command: "pylint src/"
```

### Per-Phase Test Scoping

Only run tests matching phase scope (faster):
```yaml
gates:
  tests:
    must_pass: true
    test_scope: "scope"  # Only run tests/mvp/** if scope includes that
```

### Forbidden Files

Block changes to critical files:
```yaml
drift_rules:
  forbid_changes:
    - "requirements.txt"
    - "pyproject.toml"
    - ".github/workflows/**"
```

### Artifacts Validation

Ensure files exist after phase:
```yaml
artifacts:
  must_exist:
    - "src/auth/middleware.py"
    - "tests/test_auth.py"
    - "docs/authentication.md"
```

---

## Tips for Success

### 1. Start with Small Phases

**First project?** Use 1-day phases maximum. Better to have 10 small phases than 3 large ones.

### 2. Write Clear Briefs

**Good brief:**
```markdown
## Objective
Implement JWT-based authentication middleware.

## Scope 🎯
✅ YOU MAY TOUCH: src/auth/**, tests/auth/**
❌ DO NOT TOUCH: src/api/** (endpoints come in next phase)

## Implementation Steps
1. Create src/auth/jwt.py with encode/decode functions
2. Create src/auth/middleware.py with @require_auth decorator
3. Add tests in tests/auth/test_jwt.py
4. Update docs/authentication.md
```

**Bad brief:**
```markdown
## Objective
Add auth

## Scope
Auth files
```

### 3. Test the Gates Early

Before starting a long roadmap, test that gates work:
```bash
# Make a small change
touch test_file.py

# Try review (should fail - out of scope)
./tools/phasectl.py review P01-scaffold

# Verify judge catches it
```

### 4. Use LLM Review Strategically

Don't enable for every phase (expensive). Use it for:
- First phase of new module (validate architecture)
- Last phase before production (final check)
- High-risk changes (auth, payments, migrations)

### 5. Commit After Each Phase

```bash
# After phase approved and advanced
git add .
git commit -m "Complete P01-scaffold

- Created project structure
- Added initial tests
- Updated documentation

Phase approved by judge at 2025-01-15T10:30:00"
```

Gives you clean rollback points.

---

## Next Steps

### You're Ready When:

- [ ] You've tried the demo
- [ ] You understand phases, scope, and gates
- [ ] You've created (or plan to create) your plan.yaml
- [ ] You know how to handoff to Claude

### Now Go Build:

1. **Plan your roadmap** with your AI assistant and write `plan.yaml`
2. **Execute phases** with `PROTOCOL.md`
3. **Monitor progress** with `./orient.sh`
4. **Ship quality code** with confidence

---

## Getting Help

**Documentation:**
- `README.md` - Overview and philosophy
<<<<<<< HEAD
- `PROTOCOL.md` - Execution manual (for AI assistants)
=======
- `LLM_PLANNING.md` - Planning guide (for Claude)
- `PROTOCOL.md` - Execution manual (for Claude)
- `MIGRATION_GUIDE.md` - Upgrade from older protocol
- `EXAMPLES.md` - Practical end-to-end examples
- `TESTME.md` - Validation guide (12 tests)
>>>>>>> b6e81cab

**Quick commands:**
```bash
./orient.sh                               # Current status
./tools/phasectl.py -h                    # Command help
./tools/phasectl.py review <phase-id>     # Submit for review
./tools/phasectl.py next                  # Advance after approval
./tools/phasectl.py amend propose <t> <v> <reason>  # Propose amendment
./tools/phasectl.py patterns list         # View learned patterns
cat .repo/plan.yaml                       # View roadmap (governance)
```

**Issues and feedback:**
https://github.com/PM-Frontier-Labs/judge-gated-orchestrator/issues

**Philosophy:**
This is a protocol, not a framework. Fork it, rewrite it, extend it. The spec is in the files, the implementation is just one way to follow that spec.

---

**Welcome to autonomous multi-phase development with quality guarantees.**

**Happy building!** 🚀<|MERGE_RESOLUTION|>--- conflicted
+++ resolved
@@ -817,15 +817,7 @@
 
 **Documentation:**
 - `README.md` - Overview and philosophy
-<<<<<<< HEAD
 - `PROTOCOL.md` - Execution manual (for AI assistants)
-=======
-- `LLM_PLANNING.md` - Planning guide (for Claude)
-- `PROTOCOL.md` - Execution manual (for Claude)
-- `MIGRATION_GUIDE.md` - Upgrade from older protocol
-- `EXAMPLES.md` - Practical end-to-end examples
-- `TESTME.md` - Validation guide (12 tests)
->>>>>>> b6e81cab
 
 **Quick commands:**
 ```bash
